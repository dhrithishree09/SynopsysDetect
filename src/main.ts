--- conflicted
+++ resolved
@@ -1,27 +1,16 @@
-import * as core from '@actions/core'
+import { info, warning, setFailed } from '@actions/core'
 import { create } from '@actions/glob'
 import path from 'path'
 import fs from 'fs'
-<<<<<<< HEAD
-import {uploadRapidScanJson, uploadDiagnosticZip} from './upload-artifacts'
-import {TOOL_NAME, findOrDownloadDetect, runDetect} from './detect-manager'
-import {commentOnPR} from './comment'
-import {createReport, PolicyViolation} from './rapid-scan'
-import {isPullRequest} from './github-context'
-import {createBlackDuckPolicyCheck, failBlackDuckPolicyCheck, passBlackDuckPolicyCheck, skipBlackDuckPolicyCheck, cancelBlackDuckPolicyCheck} from './check'
-import {BLACKDUCK_API_TOKEN, BLACKDUCK_URL, DETECT_VERSION, OUTPUT_PATH_OVERRIDE, SCAN_MODE} from './inputs'
-import {BlackduckApiService} from './blackduck-api'
-=======
+import { BlackduckApiService } from './blackduck-api'
+import { createBlackDuckPolicyCheck, failBlackDuckPolicyCheck, passBlackDuckPolicyCheck, skipBlackDuckPolicyCheck, cancelBlackDuckPolicyCheck } from './check'
+import { commentOnPR } from './comment'
+import { POLICY_SEVERITY, SUCCESS } from './detect-exit-codes'
+import { TOOL_NAME, findOrDownloadDetect, runDetect } from './detect-manager'
+import { isPullRequest } from './github-context'
+import { BLACKDUCK_API_TOKEN, BLACKDUCK_URL, DETECT_TRUST_CERT, DETECT_VERSION, FAIL_ON_SEVERITIES, OUTPUT_PATH_OVERRIDE, SCAN_MODE } from './inputs'
+import { createReport, PolicyViolation } from './rapid-scan'
 import { uploadRapidScanJson, uploadDiagnosticZip } from './upload-artifacts'
-import { TOOL_NAME, findOrDownloadDetect, runDetect } from './detect-manager'
-import { commentOnPR } from './comment'
-import { createReport, PolicyViolation } from './rapid-scan'
-import { isPullRequest } from './github-context'
-import { createBlackDuckPolicyCheck, failBlackDuckPolicyCheck, passBlackDuckPolicyCheck, skipBlackDuckPolicyCheck, cancelBlackDuckPolicyCheck } from './check'
-import * as inputs from './inputs'
-import { BlackduckPolicyChecker } from './policy-checker'
-import * as detectExitCodes from './detect-exit-codes'
->>>>>>> f99eed50
 
 export async function run(): Promise<void> {
   const policyCheckId = await createBlackDuckPolicyCheck()
@@ -32,25 +21,21 @@
 
   const runnerTemp = process.env.RUNNER_TEMP
   let outputPath = ''
-  if (inputs.OUTPUT_PATH_OVERRIDE !== '') {
-    outputPath = inputs.OUTPUT_PATH_OVERRIDE
+  if (OUTPUT_PATH_OVERRIDE !== '') {
+    outputPath = OUTPUT_PATH_OVERRIDE
   } else if (runnerTemp === undefined) {
-    core.setFailed('$RUNNER_TEMP is not defined and output-path-override was not set. Cannot determine where to store output files.')
+    setFailed('$RUNNER_TEMP is not defined and output-path-override was not set. Cannot determine where to store output files.')
     cancelBlackDuckPolicyCheck(policyCheckId)
     return
   } else {
     outputPath = path.resolve(runnerTemp, 'blackduck')
   }
 
-<<<<<<< HEAD
   info('Checking that you have at least one enabled policy...')
 
   const blackduckPolicyChecker = new BlackduckApiService(BLACKDUCK_URL, BLACKDUCK_API_TOKEN)
-=======
-  const blackduckPolicyChecker = new BlackduckPolicyChecker(inputs.BLACKDUCK_URL, inputs.BLACKDUCK_API_TOKEN)
->>>>>>> f99eed50
   let policiesExist: boolean | void = await blackduckPolicyChecker.checkIfEnabledBlackduckPoliciesExist().catch(reason => {
-    core.setFailed(`Could not verify if policies existed: ${reason}`)
+    setFailed(`Could not verify if policies existed: ${reason}`)
   })
 
   if (policiesExist === undefined) {
@@ -58,21 +43,17 @@
     return
   }
 
-  if (!policiesExist && inputs.SCAN_MODE === 'RAPID') {
-    core.setFailed(`Could not run ${TOOL_NAME} using ${inputs.SCAN_MODE} scan mode. No enabled policies found on the specified Black Duck server.`)
+  if (!policiesExist && SCAN_MODE === 'RAPID') {
+    setFailed(`Could not run ${TOOL_NAME} using ${SCAN_MODE} scan mode. No enabled policies found on the specified Black Duck server.`)
     return
   }
 
-<<<<<<< HEAD
   info('You have at least one enabled policy, executing Detect...')
 
-  const detectArgs = ['--blackduck.trust.cert=TRUE', `--blackduck.url=${BLACKDUCK_URL}`, `--blackduck.api.token=${BLACKDUCK_API_TOKEN}`, `--detect.blackduck.scan.mode=${SCAN_MODE}`, `--detect.output.path=${outputPath}`, `--detect.scan.output.path=${outputPath}`]
-=======
-  const detectArgs = [`--blackduck.trust.cert=${inputs.DETECT_TRUST_CERT}`, `--blackduck.url=${inputs.BLACKDUCK_URL}`, `--blackduck.api.token=${inputs.BLACKDUCK_API_TOKEN}`, `--detect.blackduck.scan.mode=${inputs.SCAN_MODE}`, `--detect.output.path=${outputPath}`, `--detect.scan.output.path=${outputPath}`, `--detect.policy.check.fail.on.severities=${inputs.FAIL_ON_SEVERITIES}`]
->>>>>>> f99eed50
+  const detectArgs = [`--blackduck.trust.cert=${DETECT_TRUST_CERT}`, `--blackduck.url=${BLACKDUCK_URL}`, `--blackduck.api.token=${BLACKDUCK_API_TOKEN}`, `--detect.blackduck.scan.mode=${SCAN_MODE}`, `--detect.output.path=${outputPath}`, `--detect.scan.output.path=${outputPath}`, `--detect.policy.check.fail.on.severities=${FAIL_ON_SEVERITIES}`]
 
   const detectPath = await findOrDownloadDetect().catch(reason => {
-    core.setFailed(`Could not download ${TOOL_NAME} ${inputs.DETECT_VERSION}: ${reason}`)
+    setFailed(`Could not download ${TOOL_NAME} ${DETECT_VERSION}: ${reason}`)
   })
 
   if (detectPath === undefined) {
@@ -81,7 +62,7 @@
   }
 
   const detectExitCode = await runDetect(detectPath, detectArgs).catch(reason => {
-    core.setFailed(`Could not execute ${TOOL_NAME} ${inputs.DETECT_VERSION}: ${reason}`)
+    setFailed(`Could not execute ${TOOL_NAME} ${DETECT_VERSION}: ${reason}`)
   })
 
   if (detectExitCode === undefined) {
@@ -89,15 +70,11 @@
     return
   }
 
-<<<<<<< HEAD
   info('Detect executed successfully.')
 
   if (SCAN_MODE === 'RAPID') {
     info('Detect executed in RAPID mode, beginning reporting...')
 
-=======
-  if (inputs.SCAN_MODE === 'RAPID') {
->>>>>>> f99eed50
     const jsonGlobber = await create(`${outputPath}/*.json`)
     const scanJsonPaths = await jsonGlobber.glob()
     uploadRapidScanJson(outputPath, scanJsonPaths)
@@ -113,14 +90,13 @@
       info('Successfully commented on PR.')
     }
 
-    if (detectExitCode === detectExitCodes.POLICY_SEVERITY) {
+    if (detectExitCode === POLICY_SEVERITY) {
       failBlackDuckPolicyCheck(policyCheckId, rapidScanReport)
     } else {
       passBlackDuckPolicyCheck(policyCheckId, rapidScanReport)
     }
     info('Reporting complete.')
   } else {
-    // TODO: Implement policy check for non-rapid scan
     skipBlackDuckPolicyCheck(policyCheckId)
   }
 
@@ -133,13 +109,13 @@
   }
 
   if (detectExitCode > 0) {
-    if (detectExitCode === detectExitCodes.POLICY_SEVERITY) {
-      core.warning('Found dependencies violating policy!')
+    if (detectExitCode === POLICY_SEVERITY) {
+      warning('Found dependencies violating policy!')
     } else {
-      core.warning('Dependency check failed! See Detect output for more information.')
+      warning('Dependency check failed! See Detect output for more information.')
     }
-  } else if (detectExitCode === detectExitCodes.SUCCESS) {
-    core.info('None of your dependencies violate your Black Duck policies!')
+  } else if (detectExitCode === SUCCESS) {
+    info('None of your dependencies violate your Black Duck policies!')
   }
 }
 
