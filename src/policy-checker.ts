--- conflicted
+++ resolved
@@ -1,9 +1,9 @@
 import * as core from '@actions/core'
-import {IHeaders} from 'typed-rest-client/Interfaces'
-import {HttpClient} from 'typed-rest-client/HttpClient'
-import {APPLICATION_NAME} from './application-constants'
-import {BearerCredentialHandler} from 'typed-rest-client/handlers'
-import {IRestResponse, RestClient} from 'typed-rest-client/RestClient'
+import { IHeaders } from 'typed-rest-client/Interfaces'
+import { HttpClient } from 'typed-rest-client/HttpClient'
+import { APPLICATION_NAME } from './application-constants'
+import { BearerCredentialHandler } from 'typed-rest-client/handlers'
+import { IRestResponse, RestClient } from 'typed-rest-client/RestClient'
 
 export interface IBlackduckPage {
   totalCount: number
@@ -15,17 +15,10 @@
   blackduckUrl: string
   blackduckApiToken: string
 
-<<<<<<< HEAD
-    constructor(blackduckUrl: string, blackduckApiToken: string) {
-        this.blackduckUrl = cleanUrl(blackduckUrl)
-        this.blackduckApiToken = blackduckApiToken
-    }
-=======
   constructor(blackduckUrl: string, blackduckApiToken: string) {
-    this.blackduckUrl = blackduckUrl
+    this.blackduckUrl = cleanUrl(blackduckUrl)
     this.blackduckApiToken = blackduckApiToken
   }
->>>>>>> 32ce8d9b
 
   async checkIfEnabledBlackduckPoliciesExist(): Promise<boolean> {
     return this.retrieveBearerTokenFromBlackduck()
@@ -58,17 +51,8 @@
   private async retrieveBearerTokenFromBlackduck() {
     core.info('Initiating authentication request to Black Duck...')
     const authenticationClient = new HttpClient(APPLICATION_NAME)
-    const authorizationHeader: IHeaders = {Authorization: `token ${this.blackduckApiToken}`}
+    const authorizationHeader: IHeaders = { Authorization: `token ${this.blackduckApiToken}` }
 
-<<<<<<< HEAD
-}
-
-function cleanUrl(blackduckUrl: string) {
-    if (blackduckUrl && blackduckUrl.endsWith('/')) {
-        return blackduckUrl.substr(0, blackduckUrl.length - 1)
-    }
-    return blackduckUrl
-=======
     return authenticationClient
       .post(`${this.blackduckUrl}/api/tokens/authenticate`, '', authorizationHeader)
       .then(authenticationResponse => authenticationResponse.readBody())
@@ -78,5 +62,12 @@
         return responseBodyJson.bearerToken
       })
   }
->>>>>>> 32ce8d9b
+
+}
+
+function cleanUrl(blackduckUrl: string) {
+  if (blackduckUrl && blackduckUrl.endsWith('/')) {
+    return blackduckUrl.substr(0, blackduckUrl.length - 1)
+  }
+  return blackduckUrl
 }