--- conflicted
+++ resolved
@@ -30,11 +30,8 @@
     "@actions/github": "^5.0.0",
     "@actions/glob": "^0.2.0",
     "@actions/tool-cache": "^1.7.1",
-<<<<<<< HEAD
-    "@octokit/rest": "^18.12.0"
-=======
+    "@octokit/rest": "^18.12.0",
     "typed-rest-client": "^1.8.6"
->>>>>>> 4252d6d1
   },
   "devDependencies": {
     "@types/node": "^16.11.6",
